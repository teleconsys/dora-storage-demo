--- conflicted
+++ resolved
@@ -4,137 +4,13 @@
 mod api;
 mod demo;
 mod did;
-<<<<<<< HEAD
-mod dkg;
 mod dlt;
-mod feed;
-mod fsm;
-mod host;
-mod node;
-mod sign;
+mod net;
+mod states;
 mod store;
 
 use std::{
-    fmt::Display,
-    io::{self, Read, Write},
-    net::{SocketAddr, TcpListener, TcpStream},
-    sync::{
-        atomic::{AtomicBool, Ordering},
-        mpsc::{self, Receiver, Sender},
-        Arc,
-    },
-    thread,
-    time::Duration,
-};
-
-use anyhow::Result;
-
-use clap::Parser;
-use host::Host;
-use kyber_rs::{
-    encoding::BinaryMarshaler, group::edwards25519::SuiteEd25519, sign::eddsa::EdDSA,
-    util::key::new_key_pair,
-};
-use node::Node;
-use serde::{de::DeserializeOwned, Serialize};
-
-use crate::{did::new_document, store::new_storage};
-
-#[derive(Parser)]
-#[command(author, version, about, long_about = None)]
-#[group()]
-struct NodeArgs {
-    /// Hosts to connect to
-    #[arg(required = true, value_name = "HOST:PORT")]
-    #[command()]
-    peers: Vec<Host>,
-
-    #[arg(required = true, short, long)]
-    host: Host,
-
-    #[arg(required = true, short, long)]
-    storage: String,
-
-    #[arg(long = "storage-endpoint", default_value = None)]
-    storage_endpoint: Option<String>,
-
-    #[arg(long = "storage-access-key", default_value = None)]
-    storage_access_key: Option<String>,
-
-    #[arg(long = "storage-secret-key", default_value = None)]
-    storage_secret_key: Option<String>,
-
-    #[arg(long = "did-network", default_value = None)]
-    did_network: Option<String>,
-}
-
-struct ListenRelay<T> {
-    output: Sender<T>,
-    host: Host,
-    is_closed: Arc<AtomicBool>,
-}
-
-impl<T: DeserializeOwned + Display> ListenRelay<T> {
-    pub fn new(host: Host, output: Sender<T>, is_closed: Arc<AtomicBool>) -> Self {
-        Self {
-            output,
-            host,
-            is_closed,
-        }
-    }
-
-    pub fn listen(&self) -> Result<()> {
-        let listener = match TcpListener::bind(SocketAddr::from(self.host.clone())) {
-            Ok(v) => v,
-            Err(e) => {
-                log::error!("Could not listen on port {}: {}", self.host.port(), e);
-                return Err(e.into());
-            }
-        };
-
-        log::info!("Listeninig at {}", listener.local_addr()?);
-        listener.set_nonblocking(true)?;
-        for stream in listener.incoming() {
-            if self.is_closed.load(Ordering::SeqCst) {
-                return Ok(());
-            }
-            match stream {
-                Ok(stream) => self.handle_stream(stream)?,
-                Err(ref e) if e.kind() == io::ErrorKind::WouldBlock => {}
-                Err(e) => {
-                    log::error!("Could not get incoming stream: {}", e);
-                    return Err(e.into());
-                }
-            }
-        }
-
-        Ok(())
-    }
-
-    fn handle_stream(&self, mut stream: TcpStream) -> Result<()> {
-        log::info!("Receiving message from {}", &stream.peer_addr()?);
-        let mut buf = vec![];
-        stream.read_to_end(&mut buf)?;
-        let message = serde_json::from_slice(&buf)?;
-        log::trace!("Message received: {}", &message);
-        let res = self.output.send(message);
-        if let Err(e) = res {
-            log::error!("Could not relay message: {}", e);
-        }
-        Ok(())
-    }
-}
-
-struct BroadcastRelay<T> {
-    input: Receiver<T>,
-    destinations: Vec<SocketAddr>,
-=======
-mod net;
-mod pkg;
-mod states;
-
-use std::{
-    net::Ipv4Addr,
+    net::{IpAddr, Ipv4Addr, SocketAddr},
     sync::{atomic::AtomicBool, Arc, Mutex},
     thread,
 };
@@ -163,7 +39,6 @@
 struct Args {
     #[command(subcommand)]
     action: Action,
->>>>>>> 7d35e5f9
 }
 
 #[derive(clap::Subcommand)]
@@ -174,153 +49,16 @@
 
 fn main() -> Result<()> {
     pretty_env_logger::init();
-<<<<<<< HEAD
-    let args = NodeArgs::parse();
-
-    println!("Setting up storage... ");
-    let storage = new_storage(
-        &args.storage,
-        args.storage_access_key,
-        args.storage_secret_key,
-        args.storage_endpoint,
-    )?;
-    println!("OK");
-
-    println!("Checking storage health... ");
-    storage.health_check()?;
-    println!("OK");
-
-    println!("Connecting to hosts:");
-    args.peers.iter().for_each(|h| print!(" {}", h));
-
-    println!("Listening on port {}", args.host.port());
-
-    let suite = SuiteEd25519::new_blake3_sha256_ed25519();
-    let keypair = new_key_pair(&suite)?;
-
-    let is_completed = Arc::new(AtomicBool::new(false));
-
-    let (dkg_input_channel_sender, dkg_input_channel) = mpsc::channel();
-    let (dkg_output_channel, dkg_input_channel_receiver) = mpsc::channel();
-
-    let dkg_listen_relay = ListenRelay::new(
-        args.host.clone(),
-        dkg_input_channel_sender,
-        is_completed.clone(),
-    );
-    let dkg_broadcast_relay = BroadcastRelay::new(
-        dkg_input_channel_receiver,
-        args.peers.iter().map(Into::into).collect(),
-    );
-
-    let dkg_listen_relay_handle = thread::spawn(move || dkg_listen_relay.listen());
-    let dkg_broadcast_relay_handle = thread::spawn(move || dkg_broadcast_relay.broadcast());
-
-    let (sign_input_channel_sender, sign_input_channel) = mpsc::channel();
-    let (sign_output_channel, sign_input_channel_receiver) = mpsc::channel();
-
-    let sign_listen_relay = ListenRelay::new(
-        args.host.with_port(args.host.port() - 1000),
-        sign_input_channel_sender,
-        is_completed.clone(),
-    );
-    let sign_broadcast_relay = BroadcastRelay::new(
-        sign_input_channel_receiver,
-        args.peers
-            .into_iter()
-            .map(|h| h.with_port(h.port() - 1000))
-            .map(Into::into)
-            .collect(),
-    );
-
-    let sign_listen_relay_handle = thread::spawn(move || sign_listen_relay.listen());
-    let sign_broadcast_relay_handle = thread::spawn(move || sign_broadcast_relay.broadcast());
-
-    let node = Node::new(
-        keypair.clone(),
-        dkg_input_channel,
-        dkg_output_channel,
-        sign_input_channel,
-        sign_output_channel,
-        args.host.port() as usize,
-    );
-
-    let mut did_url = None;
-    if let Some(network) = args.did_network.clone() {
-        let eddsa = EdDSA::from(keypair);
-        let document = new_document(&eddsa.public.marshal_binary()?, &network, None, None)?;
-        let signature = eddsa.sign(&document.to_bytes()?)?;
-        did_url = Some(document.did_url());
-        document.publish(&signature)?;
-        log::info!(
-            "Node's DID has been published, DID URL: {}",
-            did_url.clone().unwrap()
-        );
-    }
-
-    let (_signature, _public_key) = node.run(storage, args.did_network, did_url, 3)?;
-
-    is_completed.store(true, Ordering::SeqCst);
-
-    dkg_broadcast_relay_handle.join().unwrap()?;
-    dkg_listen_relay_handle.join().unwrap()?;
-    sign_broadcast_relay_handle.join().unwrap()?;
-    sign_listen_relay_handle.join().unwrap()?;
-
-    //println!("Public key: {:?}", public_key);
-    //println!("Signature: {}", signature);
-=======
     let args = Args::parse();
 
     match args.action {
         Action::Node(args) => run_node(args)?,
         Action::Api(args) => run_api(args)?,
     }
->>>>>>> 7d35e5f9
 
     Ok(())
 }
 
-<<<<<<< HEAD
-// fn run_demo() -> Result<(), anyhow::Error> {
-//     let num_nodes = 10;
-//     let message = "Hello, world!".as_bytes();
-
-//     let suite = &SuiteEd25519::new_blake3_sha256_ed25519();
-//     let keypairs = repeat_with(|| new_key_pair(suite)).flatten();
-
-//     let mut dkg_broadcast = LocalBroadcast::new();
-//     let mut sign_broadcast = LocalBroadcast::new();
-
-//     let nodes: Vec<Node> = keypairs
-//         .into_iter()
-//         .enumerate()
-//         .map(|(i, keypair)| Node::new_local(keypair, i, &mut dkg_broadcast, &mut sign_broadcast))
-//         .take(num_nodes)
-//         .collect();
-
-//     let sign_broadcast_handle = sign_broadcast.start();
-//     let dkg_broadcast_handle = dkg_broadcast.start();
-
-//     let outputs: Vec<(Signature, Point)> = nodes
-//         .into_iter()
-//         .map(|n| thread::spawn(move || n.run("message".to_owned(), num_nodes)))
-//         .collect::<Vec<JoinHandle<_>>>()
-//         .into_iter()
-//         .map(JoinHandle::join)
-//         .map(Result::unwrap)
-//         .collect::<Result<_, _>>()?;
-
-//     for (signature, dist_public_key) in outputs {
-//         println!("Signature: {}", signature);
-
-//         let is_valid = eddsa::verify(&dist_public_key, message, (&signature).into()).is_ok();
-//         println!("Valid: {}", is_valid)
-//     }
-
-//     dkg_broadcast_handle.join().unwrap();
-//     sign_broadcast_handle.join().unwrap();
-=======
 fn run_api(args: ApiArgs) -> Result<()> {
     let is_finished = Arc::new(AtomicBool::new(false));
 
@@ -331,7 +69,11 @@
     let peers = args.hosts.into_iter().map(|h| h.into()).collect();
 
     let mut broadcast = net::relay::BroadcastRelay::new(outbound_receiver, peers);
-    let listener = net::relay::ListenRelay::new(args.port, inbound_sender.clone(), is_finished);
+    let listener = net::relay::ListenRelay::new(
+        Host::from(SocketAddr::new(IpAddr::V4(Ipv4Addr::LOCALHOST), args.port)),
+        inbound_sender.clone(),
+        is_finished,
+    );
 
     let broadcast_handler = thread::spawn(move || broadcast.broadcast().unwrap());
     let listener_handler = thread::spawn(move || listener.listen().unwrap());
@@ -355,7 +97,6 @@
 
     broadcast_handler.join().unwrap();
     listener_handler.join().unwrap();
->>>>>>> 7d35e5f9
 
-//     Ok(())
-// }+    Ok(())
+}