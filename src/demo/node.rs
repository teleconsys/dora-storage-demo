--- conflicted
+++ resolved
@@ -73,18 +73,9 @@
         }
     }
 
-<<<<<<< HEAD
     pub fn with_save_data(self, save_data: SaveData) -> Self {
         Self { save_data, ..self }
     }
-=======
-    pub fn run(
-        self,
-        storage: Option<Storage>,
-    ) -> Result<(), anyhow::Error> {
-        let secret = self.keypair.private.clone();
-        let public = self.keypair.public.clone();
->>>>>>> ce63dc0d
 
     pub fn run(mut self, storage: Option<Storage>) -> Result<(), anyhow::Error> {
         let secret = self.keypair.private;
@@ -204,18 +195,8 @@
                 log::info!("committee's DID has been published");
                 //let resolved_did = resolve_document(did_url.clone())?;
             }
-<<<<<<< HEAD
         } else {
             log::error!("could not sign committee's DID");
-=======
-
-            self.run_api_node(did_url, storage, dkg, iota_logger, did_urls)?;
-            Ok(())
-        } else {
-            log::error!("could not sign committee's DID");
-            self.run_api_node(did_url, storage, dkg, iota_logger, did_urls)?;
-            Ok(())
->>>>>>> ce63dc0d
         }
         Ok(did_url)
     }
@@ -279,8 +260,8 @@
                 self.network_params.node_url.clone(),
             )?,
             dkg,
-            secret: self.keypair.private.clone(),
-            public_key: self.keypair.public.clone(),
+            secret: self.keypair.private,
+            public_key: self.keypair.public,
             id: self.id,
             signature_sender: self.channels.sign_input_channel_sender.clone(),
             signature_sleep_time: self.protocol_params.signature_sleep_time,
