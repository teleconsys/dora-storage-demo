[package]
name = "dora-storage"
version = "0.1.0"
edition = "2021"

# See more keys and their definitions at https://doc.rust-lang.org/cargo/reference/manifest.html

[dependencies]
actix-web = "4"
kyber-rs = { path = "../kyber-rs" }
anyhow = "1.0.68"
thiserror = "1.0.38"
log = "0.4.17"
pretty_env_logger = "0.4.0"
colored = "2.0.0"
enum-display = "0.1.3"
hex = "0.4.3"
clap = { version = "4.0.32", features = ["derive"] }
serde = "1.0.152"
serde_json = "1.0.91"
iota-client = { git = "https://github.com/iotaledger/iota.rs", branch = "production", features = [
    "mqtt",
] }
identity_iota = { version = "0.6" }
<<<<<<< HEAD
time = {version = "0.3.5", features = ["std", "serde", "parsing", "formatting"], default-features = false }
tokio = {version = "1.24.1"}
rust-s3 = {version = "0.32.3"}
=======
time = { version = "0.3.5", features = [
    "std",
    "serde",
    "parsing",
    "formatting",
], default-features = false }
tokio = { version = "1.24.1" }
futures = "0.3.25"
>>>>>>> 7d35e5f9
<|MERGE_RESOLUTION|>--- conflicted
+++ resolved
@@ -22,17 +22,12 @@
     "mqtt",
 ] }
 identity_iota = { version = "0.6" }
-<<<<<<< HEAD
-time = {version = "0.3.5", features = ["std", "serde", "parsing", "formatting"], default-features = false }
-tokio = {version = "1.24.1"}
-rust-s3 = {version = "0.32.3"}
-=======
 time = { version = "0.3.5", features = [
     "std",
     "serde",
     "parsing",
     "formatting",
 ], default-features = false }
+rust-s3 = { version = "0.32.3" }
 tokio = { version = "1.24.1" }
-futures = "0.3.25"
->>>>>>> 7d35e5f9
+futures = "0.3.25"